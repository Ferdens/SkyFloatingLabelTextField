--- conflicted
+++ resolved
@@ -27,19 +27,12 @@
     }
 
     fileprivate func updateTextAligment() {
-<<<<<<< HEAD
         if isLTRLanguage {
             textAlignment = .left
+            titleLabel.textAlignment = .left
         } else {
             textAlignment = .right
-=======
-        if(self.isLTRLanguage) {
-            self.textAlignment = .left
-            self.titleLabel.textAlignment = .left
-        } else {
-            self.textAlignment = .right
-            self.titleLabel.textAlignment = .right
->>>>>>> 5a5cf8b5
+            titleLabel.textAlignment = .right
         }
     }
 
